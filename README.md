--- conflicted
+++ resolved
@@ -29,12 +29,7 @@
 📦 Provides a ready-to-use map template for the Giants Editor<br>
 🚜 Supports Farming Simulator 22 and 25*<br>
 
-<<<<<<< HEAD
-\* changes in the library are ready, waiting for the Giants to release the Giants Editor v10. Meanwhile the option to generate a map for FS25 is disabled.
-=======
-\* changes in the library are ready, waiting for the Giants to release the Giants Editor v10. Meanwhile the option to generate a map for FS25 is disabled.<br>
-UPD: Giants Editor v10 is released, but it contains critical bugs, which prevent modders from creating maps. Waiting for the bugfix, until then the option to generate a map for FS25 will remain disabled.<br>
->>>>>>> d8b8058e
+\* in process, ETA: 24.11.2024.
 
 ## Quick Start
 There are several ways to use the tool. You obviously need the **first one**, but you can choose any of the others depending on your needs.<br>
