--- conflicted
+++ resolved
@@ -663,13 +663,9 @@
 | Provider Name                      | Resolution   | Developer                                   |
 | ---------------------------------- | ------------ | ------------------------------------------- |
 | 🌎 SRTM30                          | 30 meters    | [iwatkot](https://github.com/iwatkot)       |
-<<<<<<< HEAD
-| 🇺🇸 USGS                            | 1-90 meters  | [kbrandwijk](https://github.com/kbrandwijk) |
-=======
 | 🌎 ArcticDEM                       | 2 meters     | [kbrandwijk](https://github.com/kbrandwijk) |
 | 🌎 REMA Antarctica                 | 2 meters     | [kbrandwijk](https://github.com/kbrandwijk) |
 | 🇺🇸 USGS                            | 1-90 meters  | [ZenJakey](https://github.com/ZenJakey)     |
->>>>>>> 977e6656
 | 🏴󠁧󠁢󠁥󠁮󠁧󠁿 England                         | 1 meter      | [kbrandwijk](https://github.com/kbrandwijk) |
 | 🏴󠁧󠁢󠁳󠁣󠁴󠁿 Scotland                        | 0.25-1 meter | [kbrandwijk](https://github.com/kbrandwijk) |
 | 🇩🇪 Hessen, Germany                 | 1 meter      | [kbrandwijk](https://github.com/kbrandwijk) |
