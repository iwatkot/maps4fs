<div align="center" markdown>
<a href="https://discord.gg/Sj5QKKyE42">
<img src="https://github.com/user-attachments/assets/37043333-d6ef-4ca3-9f3c-81323d9d0b71">
</a>

<p align="center">
  <a href="#Quick-Start">Quick Start</a> •
  <a href="#Overview">Overview</a> • 
  <a href="docs/step_by_step.md">Create a map in 10 steps</a> •
  <a href="#How-To-Run">How-To-Run</a><br>
  <a href="docs/FAQ.md">FAQ</a> •
  <a href="docs/map_structure.md">Map Structure</a> •
  <a href="#Modder-Toolbox">Modder Toolbox</a><br>
  <a href="#Supported-objects">Supported objects</a> •
  <a href="#Generation-info">Generation info</a> •
  <a href="#Texture-schema">Texture schema</a> •
  <a href="#Background-terrain">Background terrain</a> •
  <a href="#Overview-image">Overview image</a><br>
  <a href="#DDS-conversion">DDS conversion</a> •
  <a href="#Advanced-settings">Advanced settings</a> •
  <a href="#Expert-settings">Expert settings</a> •
  <a href="#Resources">Resources</a> •
  <a href="#Bugs-and-feature-requests">Bugs and feature requests</a><br>
  <a href="docs/procedural_generation.md">Procedural Generation</a> •
  <a href="#DTM-Providers">DTM Providers</a> •
  <a href="#Special-thanks">Special thanks</a>
</p>

[![Join Discord](https://img.shields.io/badge/join-discord-blue)](https://discord.gg/Sj5QKKyE42)
[![GitHub release (latest SemVer)](https://img.shields.io/github/v/release/iwatkot/maps4fs)](https://github.com/iwatkot/maps4fs/releases)
[![PyPI - Version](https://img.shields.io/pypi/v/maps4fs)](https://pypi.org/project/maps4fs)
[![Docker Pulls](https://img.shields.io/docker/pulls/iwatkot/maps4fs)](https://hub.docker.com/repository/docker/iwatkot/maps4fs/general)
[![GitHub issues](https://img.shields.io/github/issues/iwatkot/maps4fs)](https://github.com/iwatkot/maps4fs/issues)
[![Maintainability](https://api.codeclimate.com/v1/badges/b922fd0a7188d37e61de/maintainability)](https://codeclimate.com/github/iwatkot/maps4fs/maintainability)<br>
[![PyPI - Downloads](https://img.shields.io/pypi/dm/maps4fs)](https://pypi.org/project/maps4fs)
[![Checked with mypy](https://www.mypy-lang.org/static/mypy_badge.svg)](https://mypy-lang.org/)
[![Build Status](https://github.com/iwatkot/maps4fs/actions/workflows/checks.yml/badge.svg)](https://github.com/iwatkot/maps4fs/actions)
[![Test Coverage](https://api.codeclimate.com/v1/badges/b922fd0a7188d37e61de/test_coverage)](https://codeclimate.com/github/iwatkot/maps4fs/test_coverage)
[![GitHub Repo stars](https://img.shields.io/github/stars/iwatkot/maps4fs)](https://github.com/iwatkot/maps4fs/stargazers)<br>
[![Lines of code](https://tokei.rs/b1/github/iwatkot/maps4fs)](https://github.com/iwatkot/maps4fs)

</div>

🗺️ Supports 2x2, 4x4, 8x8, 16x16 and any custom size maps<br>
🔄 Support map rotation<br>
🌐 Supports custom [DTM Providers](#DTM-Providers) 🆕<br>
🌾 Automatically generates fields<br>
🌽 Automatically generates farmlands<br>
🌿 Automatically generates decorative foliage<br>
🌲 Automatically generates forests<br>
🌊 Automatically generates water planes<br>
📈 Automatically generates splines 🆕<br>
🛰️ Automatically downloads high resolution satellite images 🆕<br>
🌍 Based on real-world data from OpenStreetMap<br>
🗺️ Supports [custom OSM maps](/docs/custom_osm.md)<br>
🏞️ Generates height map using SRTM dataset<br>
📦 Provides a ready-to-use map template for the Giants Editor<br>
🚜 Supports Farming Simulator 22 and 25<br>
🔷 Generates \*.obj files for background terrain based on the real-world height map<br>
📄 Generates scripts to download high-resolution satellite images from [QGIS](https://qgis.org/download/) in one click<br>
📕 Detailed [documentation](/docs) and tutorials <br>
🧰 Modder Toolbox to help you with various tasks <br>

<p align="center">
<img src="https://github.com/user-attachments/assets/cf8f5752-9c69-4018-bead-290f59ba6976"><br>
🌎 Detailed terrain based on real-world data.<br><br>
<img src="https://github.com/user-attachments/assets/dc40d0bb-c20b-411c-8833-9925d0389452"><br>
🛰️ Realistic background terrain with satellite images.<br><br>
<img src="https://github.com/user-attachments/assets/6e3c0e99-2cce-46ac-82db-5cb60bba7a30"><br>
📐 Perfectly aligned background terrain.<br><br>
<img src="https://github.com/user-attachments/assets/5764b2ec-e626-426f-9f5d-beb12ba95133"><br>
🌿 Automatically generates decorative foliage.<br><br>
<img src="https://github.com/user-attachments/assets/27a5e541-a9f5-4504-b8d2-64aae9fb3e52"><br>
🌲 Automatically generates forests.<br><br>
<img src="https://github.com/user-attachments/assets/891911d7-081d-431e-a677-b4ae96870286"><br>
🌲 Allows to select trees for generation.<br><br>
<img src="https://github.com/user-attachments/assets/cce7d4e0-cba2-4dd2-b22d-03137fb2e860"><br>
🌊 Automatically generates water planes.<br><br>
<img src="https://github.com/user-attachments/assets/0b05b511-a595-48e7-a353-8298081314a4"><br>
📈 Automatically generates splines.<br><br>
<img src="https://github.com/user-attachments/assets/0957db9e-7b95-4951-969c-9d1edd9f073b"><br>
🖌️ Allows customization of the texture schema.<br><br>
<img src="https://github.com/user-attachments/assets/80e5923c-22c7-4dc0-8906-680902511f3a"><br>
🗒️ True-to-life blueprints for fast and precise modding.<br><br>
<img width="480" src="https://github.com/user-attachments/assets/1a8802d2-6a3b-4bfa-af2b-7c09478e199b"><br>
🌾 Field generation with one click.<br><br>
<img width="480" src="https://github.com/user-attachments/assets/4d1fa879-5d60-438b-a84e-16883bcef0ec"><br>
🌽 Automatic farmlands generation based on the fields.<br><br>

📹 A complete step-by-step video tutorial is here!  
<a href="https://www.youtube.com/watch?v=Nl_aqXJ5nAk" target="_blank"><img src="https://github.com/user-attachments/assets/4845e030-0e73-47ab-a5a3-430308913060"/></a>

<p align="center"><i>How to Generate a Map for Farming Simulator 25 and 22 from a real place using maps4FS.</i></p>

![Map example](https://github.com/user-attachments/assets/c46a3581-dd17-462f-b815-e36d4f724947)

<p align="center"><i>Map example generated with maps4fs.</i></p>

## Quick Start

There are several ways to use the tool. You obviously need the **first one**, but you can choose any of the others depending on your needs.<br>

### 🚜 For most users

**Option 1:** Open the [maps4fs](https://maps4fs.xyz) and generate a map template in a few clicks.<br>

![Basic WebUI](https://github.com/user-attachments/assets/52f499cc-f28a-4da3-abef-0e818abe8dbe)

### 😎 For advanced users

**Option 2:** Run the Docker version in your browser. Launch the following command in your terminal:

```bash
docker run -d -p 8501:8501 --name maps4fs iwatkot/maps4fs
```

And open [http://localhost:8501](http://localhost:8501) in your browser.<br>
If you don't know how to use Docker, navigate to the [Docker version](#option-2-docker-version), it's really simple.<br>
Check out the [Docker FAQ](docs/FAQ_docker.md) if you have any questions.<br>

### 🤯 For developers

**Option 3:** Python package. Install the package using the following command:

```bash
pip install maps4fs
```

And refer to the [Python package or run from the source](#option-3-python-package-or-source-code) section to learn how to use it.<br>

## Overview

The core idea is coming from the awesome [maps4cim](https://github.com/klamann/maps4cim) project.<br>

The main goal of this project is to generate map templates, based on real-world data, for the Farming Simulator. It's important to mention that **templates are not maps**. They are just a starting point for creating a map. This tool just uses built-in textures to highlight different types of terrain and buildings with correct shapes and scales and to generate a height map. The rest of the work is up to you. So if you thought that you could just run this tool and get a playable map, then I'm sorry to disappoint you. But if you are a map maker, then this tool will save you a lot of time.<br>
So, if you're new to map making, here's a quick overview of the process:

1. Generate a map template using this tool.
2. Download the Giants Editor.
3. Open the map template in the Giants Editor.
4. Now you can start creating your map (adding roads, fields, buildings, etc.).

### Previews

The generator also creates multiple previews of the map. Here's the list of them:

1. General preview - merging all the layers into one image with different colors.
2. Grayscale DEM preview - a grayscale image of the height map (as it is).
3. Colored DEM preview - a colored image of the height map (from blue to red). The blue color represents the lowest point, and the red color represents the highest point.

![16 km map](https://github.com/user-attachments/assets/82543bcc-1289-479e-bd13-85a8890f0485)<br>
_Preview of a 16 km map with a 500-meter mountain in the middle of it._<br>

Parameters:

- coordinates: 45.15, 19.71
- size: 16 x 16 km

## Step by step

Don't know where to start? Don't worry, just follow this [step-by-step guide](docs/step_by_step.md) to create your first map in 10 simple steps.<br>

## How-To-Run

### Option 1: Public version

🟢 Recommended for all users.  
🛠️ Don't need to install anything.  
🗺️ Supported map sizes: 2x2, 4x4, 8x8 km.  
⚙️ Advanced settings: enabled.  
🖼️ Texture dissolving: enabled.  
Using the public version on [maps4fs.xyz](https://maps4fs.xyz) is the easiest way to generate a map template. Just open the link and follow the instructions.
Note: due to CPU and RAM limitations of the hosting, the generation may take some time. If you need faster processing, use the [Docker version](#option-2-docker-version).<br>

Using it is easy and doesn't require any guides. Enjoy!

### Option 2: Docker version

🟠 Recommended for users who want bigger maps, fast generation, nice-looking textures, and advanced settings.  
🛠️ Launch with one single command.  
🗺️ Supported map sizes: 2x2, 4x4, 8x8, 16x16 km and any custom size.  
⚙️ Advanced settings: enabled.  
🖼️ Texture dissolving: enabled.  
Check out the [Docker FAQ](docs/FAQ_docker.md) if you have any questions.<br>
You can launch the project with minimalistic UI in your browser using Docker. Follow these steps:

1. Install [Docker](https://docs.docker.com/get-docker/) for your OS.
2. Run the following command in your terminal:

```bash
docker run -d -p 8501:8501 --name maps4fs iwatkot/maps4fs
```

3. Open your browser and go to [http://localhost:8501](http://localhost:8501).
4. Fill in the required fields and click on the `Generate` button.
5. When the map is generated click on the `Download` button to get the map.

### Option 3: Python package or source code

🔴 Recommended for developers.  
🗺️ Supported map sizes: 2x2, 4x4, 8x8, 16x16 km and any custom size.  
⚙️ Advanced settings: enabled.  
🖼️ Texture dissolving: enabled.  
You can use the Python package to generate maps. Follow these steps:

1. Install the package from PyPI:

```bash
pip install maps4fs
```

Or clone the repository and install the package from the source code:

```bash
git clone https://github.com/iwatkot/maps4fs.git
cd maps4fs
dev/create_venv.ps1 # for Windows
sh dev/create_venv.sh # for Linux

# Activate the virtual environment.
./venv/scripts/activate # for Windows
source venv/bin/activate # for Linux

# Edit the demo.py file to set the parameters.
python demo.py
```

2. Import the Game class and create an instance of it:

```python
import maps4fs as mfs

game_code = "fs25"
game = mfs.Game.from_code(game_code)

dtm_provider = mfs.SRTM30Provider
dtm_provider_settings = mfs.SRTM30ProviderSettings(easy_mode=True, power_factor=0)

lat, lon = 45.28, 20.23
coordinates = (lat, lon)
size = 2048
rotation = 25

map_directory = "map_directory"
os.makedirs(map_directory, exist_ok=True)

mp = mfs.Map(
    game,
    dtm_provider,
    dtm_provider_settings,
    coordinates,
    size,
    rotation,
    map_directory,
)
```

In this case, the library will use the default templates, which should be present in the `data` directory, which should be placed in the current working directory.<br>
Structure example:<br>

```text
📁 data
 ┣ 📄 fs22-map-template.zip
 ┗ 📄 fs22-texture-schema.json
```

So it's recommended to download the `data` directory from the repository and place it in the root of your project.<br>

3. Launch the generation process.  
   The `generate` method returns a generator, which yields the active component of the map. You can use it to track the progress of the generation process.

```python
for component_name in mp.generate():
    print(f"Generating {component_name}...")
```

The map will be saved in the `map_directory` directory.

➡️ Check out the [demo.py](demo.py) file for a complete example.

## Modder Toolbox

The tool now has a Modder Toolbox, which is a set of tools to help you with various tasks. You can open the toolbox by switching to the `🧰 Modder Toolbox` tab in the StreamLit app.<br>

![Modder Toolbox](https://github.com/user-attachments/assets/dffb252f-f5c0-4021-9d45-31e5bccc0d9b)

### Tool Categories

Tools are divided into categories, which are listed below.

#### For custom schemas

- **Tree Schema Editor** - allows you to view all the supported trees models and select the ones you need on your map. After it, you should click the Show updated schema button and copy the JSON schema to the clipboard. Then you can use it in the Expert settings to generate the map with the selected trees.

- **Texture Schema Editor** - allows you to view all the supported textures and edit their parameters, such as priority, OSM tags and so on. After editing, you should click the Show updated schema button and copy the JSON schema to the clipboard. Then you can use it in the Expert settings to generate the map with the updated textures.

#### For Textures and DEM

- **Fix custom OSM file** - this tool fixes the most common errors in the custom OSM file, but it can not guarantee that the file will be fixed completely if some non-common errors are present.

- **GeoTIFF windowing** - allows you to upload your GeoTIFF file and select the region of interest to extract it from the image. It's useful when you have high-resolution DEM data and want to create a height map using it.

#### For Background terrain

- **Convert image to obj model** - allows you to convert the image to the obj model. You can use this tool to create the background terrain for your map. It can be extremely useful if you have access to the sources of high-resolution DEM data and want to create the background terrain using it.

## Supported objects

The project is based on the [OpenStreetMap](https://www.openstreetmap.org/) data. So, refer to [this page](https://wiki.openstreetmap.org/wiki/Map_Features) to understand the list below.

You can find the active schemas here:

- [FS25](/data/fs25-texture-schema.json)
- [FS22](/data/fs22-texture-schema.json)

Learn more how to work with the schema in the [Texture schema](#texture-schema) section. You can also use your own schema in the [Expert settings](#expert-settings) section.

## Generation info

The script will generate the `generation_info.json` file in the `output` folder. It is split into different sections, which represent the components of the map generator. You may need this information to use some other tools and services to obtain additional data for your map.<br>

List of components:

- `Config` - this component handles the `map.xml` file, where the basic description of the map is stored.
- `Texture` - this component describes the textures, that were used to generate the map.
- `DEM` - this component describes the Digital Elevation Model (the one which creates terrain on your map), which was used to generate the height map and related to the `dem.png` file.
- `I3d` - this component describes the i3d file, where some specific attributes properties, and paths to the files are stored.
- `Background` - this component describes the 8 tiles, that surround the map.

Below you'll find descriptions of the components and the fields that they contain.<br>
ℹ️ If there's no information about the component, it means that at the moment it does not store any data in the `generation_info.json` file.

### Config

Example of the `Config` component:

```json
"Config": {
    "Overview": {
        "epsg3857_string": "2249906.6679576184,2255734.9033189337,5663700.389039194,5669528.6247056825 [EPSG:3857]",
        "south": 45.304132173367165,
        "west": 45.267296012425376,
        "north": 20.263611405732693,
        "east": 20.211255476687537,
        "height": 4096,
        "width": 4096
    }
},
```

The `Overview` section contains information to create an overview image, which represents the in-game map. You can use the `epsg3857_string` to obtain the satellite images in the QGIS. So this section describes the region of the map plus the borders. Usually, it's exactly 2X the size of the map.<br>
And here's the list of the fields:

- `"epsg3857_string"` - the string representation of the bounding box in the EPSG:3857 projection, it is required to obtain the satellite images in the QGIS,<br>
- `"south"` - the southern border of overview region,<br>
- `"west"` - the western border of overview region,<br>
- `"north"` - the northern border of overview region,<br>
- `"east"` - the eastern border of overview region,<br>
- `"height"` - the height of the overview region in meters (2X the size of the map),<br>
- `"width"` - the width of the overview region in meters,<br>

### Texture

Example of the `Texture` component:

```json
"Texture": {
    "coordinates": [
        45.28571409289627,
        20.237433441210115
    ],
    "bbox": [
        45.29492313313172,
        45.27650505266082,
        20.250522423471406,
        20.224344458948824
    ],
    "map_height": 2048,
    "map_width": 2048,
    "minimum_x": 439161.2439774908,
    "minimum_y": 5013940.540089059,
    "maximum_x": 441233.5397821935,
    "maximum_y": 5016006.074349126,
},
```

And here's the list of the fields:

- `"coordinates"` - the coordinates of the map center which you entered,<br>
- `"bbox"` - the bounding box of the map in lat and lon,<br>
- `"map_height"` - the height of the map in meters (this one is from the user input, e.g. 2048 and so on),<br>
- `"map_width"` - the width of the map in meters (same as above),<br>
- `"minimum_x"` - the minimum x coordinate of the map (UTM projection),<br>
- `"minimum_y"` - the minimum y coordinate of the map (UTM projection),<br>
- `"maximum_x"` - the maximum x coordinate of the map (UTM projection),<br>
- `"maximum_y"` - the maximum y coordinate of the map (UTM projection),

### Background

The background component consists of the 8 tiles, each one representing the tile, that surrounds the map. The tiles are named as the cardinal points, e.g. "N", "NE", "E" and so on.<br>
Example of the `Background` component:

```json
"Background": {
"N": {
    "center_latitude": 45.30414170952092,
    "center_longitude": 20.237433441210115,
    "epsg3857_string": "2251363.25324853,2254278.318028022,5668072.719985372,5670987.784803056 [EPSG:3857]",
    "height": 2048,
    "width": 2048,
    "north": 45.31335074975637,
    "south": 45.29493266928547,
    "east": 20.250526677438195,
    "west": 20.224340204982035
},
}
```

And here's the list of the fields:

- `"center_latitude"` - the latitude of the center of the tile,<br>
- `"center_longitude"` - the longitude of the center of the tile,<br>
- `"epsg3857_string"` - the string representation of the bounding box in the EPSG:3857 projection, it is required to obtain the satellite images in the QGIS,<br>
- `"height"` - the height of the tile in meters,<br>
- `"width"` - the width of the tile in meters,<br>
- `"north"` - the northern border of the tile,<br>
- `"south"` - the southern border of the tile,<br>
- `"east"` - the eastern border of the tile,<br>
- `"west"` - the western border of the tile,<br>

## Texture schema

maps4fs uses a simple JSON file to define the texture schema. For each ofthe supported games, this file has unique entries, but the structure is the same. Here's an example of the schema for Farming Simulator 25:

```json
[
  {
    "name": "forestRockRoots",
    "count": 2,
    "exclude_weight": true
  },
  {
    "name": "grass",
    "count": 2,
    "tags": { "natural": "grassland" },
    "color": [34, 255, 34],
    "priority": 0
  },
  {
    "name": "grassClovers",
    "count": 2
  },
  {
    "name": "grassCut",
    "count": 2
  },
  {
    "name": "grassDirtPatchy",
    "count": 2,
    "tags": { "natural": ["wood", "tree_row"] },
    "width": 2,
    "color": [0, 252, 124]
  }
]
```

Let's have a closer look at the fields:

- `name` - the name of the texture. Just the way the file will be named.
- `count` - the number of textures of this type. For example, for the **dirtMedium** texture there will be two textures: **dirtMedium01_weight.png** and **dirtMedium02_weight.png**.
  ℹ️ There's one texture that has count `0`, it's the waterPuddle texture from FS22, which is not present in FS25.
- `tags` - the tags from the OpenStreetMap data. Refer to the section [Supported objects](#supported-objects) to see the list of supported tags. If there are no tags, the texture file will be generated empty and no objects will be placed on it.
- `width` - the width of the texture in meters. Some of the objects from OSM (roads, for example) are lines, not areas. So, to draw them correctly, the tool needs to know the width of the line.
- `color` - the color of the texture. It's used only in the preview images and has no effect on the map itself. But remember that previews are crucial for the map-making process, so it's better to set the color to something that represents the texture.
- `priority` - the priority of the texture for overlapping. Textures with higher priorities will be drawn over the textures with lower priorities.
  ℹ️ The texture with 0 priority considers the base layer, which means that all empty areas will be filled with this texture.
- `exclude_weight` - this is only used for the forestRockRoots texture from FS25. It just means that this texture has no `weight` postfix, that's all.
- `usage` - the usage of the texture. Mainly used to group different textures by the purpose. For example, the `grass`, `forest`, `drain`.
- `background` - set it to True for the textures, which should have impact on the Background Terrain, by default it's used to subtract the water depth from the DEM and background terrain.
- `info_layer` - if the layer is saving some data in JSON format, this section will describe it's name in the JSON file. Used to find the needed JSON data, for example for fields it will be `fields` and as a value - list of polygon coordinates.
- `invisible` - set it to True for the textures, which should not be drawn in the files, but only to save the data in the JSON file (related to the previous field).
- `procedural` - is a list of corresponding files, that will be used for a procedural generation. For example: `"procedural": ["PG_meadow", "PG_acres"]` - means that the texture will be used for two procedural generation files: `masks/PG_meadow.png` and `masks/PG_acres.png`. Note, that the one procuderal name can be applied to multiple textures, in this case they will be merged into one mask.
- `border` - this value defines the border between the texture and the edge of the map. It's used to prevent the texture from being drawn on the edge of the map. The value is in pixels.

## Background terrain

The tool now supports the generation of the background terrain. If you don't know what it is, here's a brief explanation. The background terrain is the world around the map. It's important to create it because if you don't, the map will look like it's floating in the void. The background terrain is a simple plane that can (and should) be textured to look fine.<br>
So, the tool generates the background terrain in the form of the 8 tiles, which surround the map. The tiles are named as the cardinal points, e.g. "N", "NE", "E" and so on. All those tiles will be saved in the `background` directory with corresponding names: `N.obj`, `NE.obj`, `E.obj`, and so on.<br>
If you don't want to work with separate tiles, the tool also generates the `FULL.obj` file, which includes everything around the map and the map itself. It may be a convenient approach to work with one file, one texture, and then just cut the map from it.<br>

![Complete background terrain in Blender](https://github.com/user-attachments/assets/7266b8f1-bfa2-4c14-a740-1c84b1030a66)

➡️ _No matter which approach you choose, you still need to adjust the background terrain to connect it to the map without any gaps. But with a single file, it's much easier to do._

If you're willing to create a background terrain, you will need Blender, the Blender Exporter Plugins, and the QGIS. You'll find the download links in the [Resources](#resources) section.<br>

If you're afraid of this task, please don't be. It's really simple and I've prepared detailed step-by-step instructions for you, you'll find them in the separate README files. Here are the steps you need to follow:

1. [Download high-resolution satellite images](docs/download_satellite_images.md).
2. [Prepare the i3d files](docs/create_background_terrain.md).
3. [Import the i3d files to Giants Editor](docs/import_to_giants_editor.md).

## Overview image

The overview image is an image that is used as an in-game map. No matter what the size of the map, this file is always `4096x4096 pixels`, while the region of your map is `2048x2048 pixels` in the center of this file. The rest of the image is just here for a nice view, but you still may add satellite pictures to this region.<br>

<img width="400" src="https://github.com/user-attachments/assets/ede9ea81-ef97-4914-9dbf-9761ef1eb7ca">

Cool image by [@ZenJakey](https://github.com/ZenJakey).

So, in the same way, you've downloaded the satellite images for the background terrain, you can download them for the overview image. Just use the `epsg3857_string` from the `generation_info.json` file. You'll find the needed string in the `Config` component in the `Overview` section:

```json
"Config": {
    "Overview": {
        "epsg3857_string": "2249906.6679576184,2255734.9033189337,5663700.389039194,5669528.6247056825 [EPSG:3857]",
    }
},
```

After that, you need to resize the image to 4096x4096 pixels and convert it to the `.dds` format.

## DDS conversion

The `.dds` format is the format used in the Farming Simulator for the textures, icons, overview, and preview images. There a plenty of options to convert the images to the `.dds` format, you can just google something like `png to dds`, and the first link probably will help you with it.<br>

List of the important DDS files:

- `icon.dds` - 256x256 pixels, the icon of the map,
- `preview.dds` - 2048x2048 pixels, the preview image of the map on the loading screen,
- `mapsUS/overview.dds` - 4096x4096 pixels, the overview image of the map (in-game map)

## Advanced settings

You can also apply some advanced settings to the map generation process.<br>

### DEM Advanced settings

- Adjust terrain to ground level: Enabling this setting (default) will raise or lower the terrain so that it's lowest point is at ground level (taking into account the plateau and water depth settings).

- Multiplier: DEM multiplier can be used to make the terrain more pronounced. By default the DEM file will be exact copy of the real terrain. If you want to make it more steep, you can increase this value. The recommended value of the multiplier is 1.

- Minimum height scale: This value is used as the heightScale in your map i3d. It will automatically be set higher if the elevation in your map (plus plateau, ceiling and water depth) is higher than this value.

- Plateau: DEM plateau value (in meters) is used to make the whole map higher or lower. This value will be added to each pixel of the DEM image, making it higher. It can be useful if you're working on a plain area and need to add some negative height (to make rivers, for example).

- Ceiling: DEM ceiling value (in meters) is used to add padding in the DEM above the highest elevation in your map area. It can be useful if you plan to manually add some height to the map by sculpting the terrain in GE.

- Water depth: Water depth value (in meters) will be subtracted from the DEM image, making the water deeper. The pixel value used for this is calculated based on the heightScale value for your map.

### Background terrain Advanced settings

- Generate background - if enabled, the obj files for the background terrain will be generated. You can turn it off if you already have those files or don't need them. By default, it's set to True.

- Generate water - if enabled, the water planes obj files will be generated. You can turn it off if you already have those files or don't need them. By default, it's set to True.

- Resize factor - the factor by which the background terrain will be resized. It will be used as 1 / resize_factor while generating the models. Which means that the larger the value the more the terrain will be resized. The lowest value is 1, in this case background terrain will not be resized. Note, than low values will lead to long processing and enormous size of the obj files.

- Remove center - if enabled, the playable region (map terrain) will be removed from the background terrain. By default, it's set to True.

- Apply decimation - if enabled, the mesh will be simplified to reduce the number of faces.

- Decimation percent - the target percentage of decimation. The higher the value, the more simplified the mesh will be. Note, that high values will break the 3D model entirely.

- Decimation agression - the aggression of the decimation. The higher the value, the more aggressive the
  decimation will be, which means the higher it will affect the geometry. It's not recommended to make it higher than the default value, otherwise the background terrain will not match the map terrain.

### GRLE Advanced settings

- Farmlands margin - this value (in meters) will be applied to each farmland, making it bigger. You can use the value to adjust how much the farmland should be bigger than the actual field. By default, it's set to 3.

- Random plants - when adding decorative foliage, enabling this option will add different species of plants to the map. If unchecked only basic grass (smallDenseMix) will be added. Defaults to True.

- Add Farmyards - if enabled, the tool will create farmlands from the regions that are marked as farmyards in the OSM data. Those farmlands will not have fields and also will not be drawn on textures. By default, it's turned off.

- Base price - the base price of the farmland. It's used to calculate the price of the farmland in the game. In default in-game maps this value equals to 60000.

- Price scale - is a value in percent which will be applied to all farmnlands. The price per Ha will be calculated as `base_price * price_scale / 100`. By default, it's set to 100%.

- Base grass - you can select which plant will be used as a base grass on the map.

- Plants island minimum size - when random plants are enabled, the generator will add islands of differents plants to the map and choose the random size of those island between the minimum and maximum values. This one is the minimum size of the island in meters.

- Plants island maximum size - it's the same as above, but for the maximum size of the island in meters.

- Plants island vertex count - the number of vertices in the island. The higher the value, the more detailed the island will be. Note, that high values will turn the smoothed island into geometric madness.

- Plants insland rounding radius - used to round the vertices of the island. The higher the value, the more rounded the island will be.

- Plants island percent - defines the relation between the map size and the number of islands of plants. For example, if set to 100% for map size of 2048 will be added 2048 islands of plants.

### I3D Advanced settings

- Forest density - the density of the forest in meters. The lower the value, the lower the distance between the trees, which makes the forest denser. Note, that low values will lead to enormous number of trees, which may cause the Giants Editor to crash or lead to performance issues. By default, it's set to 10.

- Trees relative shift - represents the maximum possible shift of the tree from it's original position in percents of the forest density value. The higher the value, the more the trees will be shifted from their original positions. Warning: higher values can lead to overlapping trees.

### Texture Advanced settings

- Dissolve - if enabled, the values from one layer will be splitted between different layers of texture, making it look more natural. Warning: it's a time-consuming process, recommended to enable it, when you generating the final version of the map, not some test versions.

- Fields padding - this value (in meters) will be applied to each field, making it smaller. It's useful when the fields are too close to each other and you want to make them smaller. By default, it's set to 0.

- Skip drains - if enabled, the tool will not generate the drains and ditches on the map. By default, it's set to False. Use this if you don't need the drains on the map.

- Use cache - if enabled, the tool will use the cached OSM data for generating the map. It's useful when you're generating the same map multiple times and don't want to download the OSM data each time. But if you've made some changes to the OSM data, you should disable this option to get the updated data. By default, it's set to True. This option has no effect when you're using the custom OSM file.

### Splines Advanced settings

- Splines density - number of points, which will be added (interpolate) between each pair of existing points. The higher the value, the denser the spline will be. It can smooth the splines, but high values can in opposite make the splines look unnatural.

### Satellite Advanced settings

- Download images - if enabled, the tool will download the satellite images for the background terrain and the overview image. If you already have the images, you can turn it off.
- Satellite margin - the margin around the map in meters. It's useful when you want to have some space around the map on the satellite images. By default, it's set to 100.
- Zoom level - the zoom level of the satellite images. The higher the value, the more detailed the images will be. By default, it's set to 14 and this option is disabled on a public version of the app.

## Expert Settings

The tool also supports the expert settings. Do not use them until you read the documentation and understand what they do. Here's the list of the expert settings:

- Enable debug logs - if enabled, the tool will print the debug logs to the console. It can be useful if you're using with a custom OSM map, have some issues with it and want to know what's wrong.

- Upload custom OSM file - you'll be able to upload your own OSM file. Before using it, carefully read the [Custom OSM](docs/custom_osm.md) documentation, otherwise, the tool will not work as expected.

- Show raw configuration - you'll be able to change all the settings in a single JSON file. It's useful if you want to save the configuration and use it later, without changing the settings in the UI. Be extremely careful with this setting, because you can break the tool with incorrect settings.

- Show schemas - you'll be able to edit or define your own texture or tree schemas. It's useful if you want to add some custom textures or trees to the map. Refer to the [Texture schema](#texture-schema) section to learn more about the schema structure. Any incorrect value here will lead to the completely broken map.

- Upload custom background image - if you have an image, which represents the map and background terrain you can use it for generation. Note, that the image should meet the following requirements: 1:1 aspect ratio, size = map size + 2048 \* 2, it should be uint16 (unsigned 16-bit integer) grayscale (single channel) image. The image should be in the PNG format. If any of the requirements are not met, the tool raises an error. If you're using rotation, the image should already be rotated.

- Upload custom map template - you can use your own map template for generation. Note, that is must have the same structure as built-in templates. It's recommended to use the built-in templates and edit them as you need, instead of creating the new ones from scratch.

- Manage cache - allows you to clean the cache of the tool. It's useful when you're generating the map multiple times and the tool uses the cached data. By cleaning the cache you'll force the tool to download the fresh data. It's not recommended to clean the cache unless you have some issues with it.

## Resources

In this section, you'll find a list of the resources that you need to create a map for the Farming Simulator.<br>
To create a basic map, you only need the Giants Editor. But if you want to create a background terrain - the world around the map, so it won't look like it's floating in the void - you also need Blender and the Blender Exporter Plugins. To create realistic textures for the background terrain, the QGIS is required to obtain high-resolution satellite images.<br>

1. [Giants Editor](https://gdn.giants-software.com/downloads.php) - the official tool for creating maps for the Farming Simulator.
2. [Blender](https://www.blender.org/download/) - the open-source 3D modeling software that you can use to create models for the Farming Simulator.
3. [Blender Exporter Plugins](https://gdn.giants-software.com/downloads.php) - the official plugins for exporting models from Blender to i3d format (the format used in the Farming Simulator).
4. [QGIS](https://qgis.org/download/) - the open-source GIS software that you can use to obtain high-resolution satellite images for your map.
5. [CompressPngCom](https://www.compresspng.com/) - the online tool to compress the PNG images. May be useful to reduce the size of the satellite images.
6. [AnyConv](https://anyconv.com/png-to-dds-converter/) - the online tool to convert the PNG images to the DDS format. You'll need this format for the textures, icons, overview, and preview images.

## Bugs and feature requests

➡️ Please, before creating an issue or asking some questions, check the [FAQ](docs/FAQ.md) section.<br>
If you find a bug or have an idea for a new feature, please create an issue [here](https://github.com/iwatkot/maps4fs/issues) or contact me directly on [Telegram](https://t.me/iwatkot) or on Discord: `iwatkot`.

## DTM Providers

The generator supports adding the own DTM providers, please refer to the [DTM Providers](docs/dtm_providers.md) section to learn how to add the custom DTM provider.

### Supported DTM providers

<<<<<<< HEAD
![coverage map](https://github.com/user-attachments/assets/138fa637-ce63-4dd9-bd11-bf92fe038a74)
=======
![coverage map](https://github.com/user-attachments/assets/92f50e9e-4967-4c6e-aaf2-ca5850bbbbdc)
>>>>>>> d70639d3

In addition to SRTM 30m, which provides global coverage, the map above highlights all countries and/or regions where higher resolution coverage is provided by one of the DTM providers.

| Provider Name                   | Resolution   | Developer                                   |
| ------------------------------- | ------------ | ------------------------------------------- |
| 🌎 SRTM30                       | 30 meters    | [iwatkot](https://github.com/iwatkot)       |
| 🇺🇸 USGS                         | 1-90 meters  | [ZenJakey](https://github.com/ZenJakey)     |
| 🏴󠁧󠁢󠁥󠁮󠁧󠁿 England                      | 1 meter      | [kbrandwijk](https://github.com/kbrandwijk) |
| 🏴󠁧󠁢󠁳󠁣󠁴󠁿 Scotland                     | 0.25-1 meter | [kbrandwijk](https://github.com/kbrandwijk) |
| 🇩🇪 Hessen, Germany              | 1 meter      | [kbrandwijk](https://github.com/kbrandwijk) |
| 🇩🇪 Niedersachsen, Germany       | 1 meter      | [kbrandwijk](https://github.com/kbrandwijk) |
| 🇩🇪 Bayern, Germany              | 1 meter      | [H4rdB4se](https://github.com/H4rdB4se)     |
| 🇩🇪 Nordrhein-Westfalen, Germany | 1 meter      | [kbrandwijk](https://github.com/kbrandwijk) |
| 🇨🇦 Canada                       | 1 meter      | [kbrandwijk](https://github.com/kbrandwijk) |
| 🇧🇪 Flanders, Belgium            | 1 meter      | [kbrandwijk](https://github.com/kbrandwijk) |
| 🇫🇷 France                       | 1 meter      | [kbrandwijk](https://github.com/kbrandwijk) |
| 🇮🇹 Italy                        | 10 meter     | [kbrandwijk](https://github.com/kbrandwijk) |
| 🇳🇴 Norway                       | 1 meter      | [kbrandwijk](https://github.com/kbrandwijk) |
| 🇪🇸 Spain                        | 5 meter      | [kbrandwijk](https://github.com/kbrandwijk) |
| 🇫🇮 Finland                      | 2 meter      | [kbrandwijk](https://github.com/kbrandwijk) |
<<<<<<< HEAD
| 🇨🇭 Switzerland                  | 0.5-2 meter  | [kbrandwijk](https://github.com/kbrandwijk) |
=======
| 🇩🇰 Denmark                      | 0.4 meter    | [kbrandwijk](https://github.com/kbrandwijk) |
>>>>>>> d70639d3

## Special thanks

Of course, first of all, thanks to the direct [contributors](https://github.com/iwatkot/maps4fs/graphs/contributors) of the project.

But also, I want to thank the people who helped me with the project in some way, even if they didn't contribute directly. Here's the list of them:

- [Ka5tis](https://github.com/Ka5tis) - for investigating the issue with a "spiky terrain" and finding a solution - changing the `DisplacementLayer` size to a higher value.
- [Kalderone](https://www.youtube.com/@Kalderone_FS22) - for useful feedback, suggestions, expert advice on the map-making process and highlihting some important settings in the Giants Editor.
- [OneSunnySunday](https://www.artstation.com/onesunnysunday) - for expert advice on Blender, help in processing background terrain, and compiling detailed tutorials on how to prepare the OBJ files for use in Giants Editor.
- [BFernaesds](https://github.com/BFernaesds) - for the manual tests of the app.
- [gamerdesigns](https://github.com/gamerdesigns) - for the manual tests of the app.
- [Tox3](https://github.com/Tox3) - for the manual tests of the app.
- [Lucandia](https://github.com/Lucandia) - for the awesome StreamLit [widget to preview STL files](https://github.com/Lucandia/streamlit_stl).
- [H4rdB4se](https://github.com/H4rdB4se) - for investigating the issue with custom OSM files and finding a proper way to work with the files in JOSM.
- [kbrandwijk](https://github.com/kbrandwijk) - for providing [awesome tool](https://github.com/Paint-a-Farm/satmap_downloader) to download the satellite images from the Google Maps and giving a permission to modify it and create a Python Package.
- [Maaslandmods](https://github.com/Maaslandmods) - for the awesome idea to edit the tree schema in UI, images and code snippets on how to do it.
- [StrauntMaunt](https://gitlab.com/StrauntMaunt) - for developing procedural generation scripts, providing with the required updates for maps4fs and preparing the docs on how to use procedural generation.<|MERGE_RESOLUTION|>--- conflicted
+++ resolved
@@ -656,11 +656,7 @@
 
 ### Supported DTM providers
 
-<<<<<<< HEAD
 ![coverage map](https://github.com/user-attachments/assets/138fa637-ce63-4dd9-bd11-bf92fe038a74)
-=======
-![coverage map](https://github.com/user-attachments/assets/92f50e9e-4967-4c6e-aaf2-ca5850bbbbdc)
->>>>>>> d70639d3
 
 In addition to SRTM 30m, which provides global coverage, the map above highlights all countries and/or regions where higher resolution coverage is provided by one of the DTM providers.
 
@@ -681,11 +677,8 @@
 | 🇳🇴 Norway                       | 1 meter      | [kbrandwijk](https://github.com/kbrandwijk) |
 | 🇪🇸 Spain                        | 5 meter      | [kbrandwijk](https://github.com/kbrandwijk) |
 | 🇫🇮 Finland                      | 2 meter      | [kbrandwijk](https://github.com/kbrandwijk) |
-<<<<<<< HEAD
+| 🇩🇰 Denmark                      | 0.4 meter    | [kbrandwijk](https://github.com/kbrandwijk) |
 | 🇨🇭 Switzerland                  | 0.5-2 meter  | [kbrandwijk](https://github.com/kbrandwijk) |
-=======
-| 🇩🇰 Denmark                      | 0.4 meter    | [kbrandwijk](https://github.com/kbrandwijk) |
->>>>>>> d70639d3
 
 ## Special thanks
 
