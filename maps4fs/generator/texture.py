"""Module with Texture class for generating textures for the map using OSM data."""

from __future__ import annotations

import json
import os
import warnings
from typing import Callable, Generator, Optional

import cv2
import numpy as np
import osmnx as ox  # type: ignore
import pandas as pd
import shapely.geometry  # type: ignore
from shapely.geometry.base import BaseGeometry  # type: ignore

from maps4fs.generator.component import Component

PREVIEW_MAXIMUM_SIZE = 2048


# pylint: disable=R0902
class Texture(Component):
    """Class which generates textures for the map using OSM data.

    Attributes:
        weights_dir (str): Path to the directory with weights.
        name (str): Name of the texture.
        tags (dict[str, str | list[str] | bool]): Dictionary of tags to search for.
        width (int | None): Width of the polygon in meters (only for LineString).
        color (tuple[int, int, int]): Color of the layer in BGR format.
    """

    # pylint: disable=R0903
    class Layer:
        """Class which represents a layer with textures and tags.
        It's using to obtain data from OSM using tags and make changes into corresponding textures.

        Args:
            name (str): Name of the layer.
            tags (dict[str, str | list[str]]): Dictionary of tags to search for.
            width (int | None): Width of the polygon in meters (only for LineString).
            color (tuple[int, int, int]): Color of the layer in BGR format.

        Attributes:
            name (str): Name of the layer.
            tags (dict[str, str | list[str]]): Dictionary of tags to search for.
            width (int | None): Width of the polygon in meters (only for LineString).
        """

        # pylint: disable=R0913
        def __init__(  # pylint: disable=R0917
            self,
            name: str,
            count: int,
            tags: dict[str, str | list[str] | bool] | None = None,
            width: int | None = None,
            color: tuple[int, int, int] | list[int] | None = None,
            exclude_weight: bool = False,
        ):
            self.name = name
            self.count = count
            self.tags = tags
            self.width = width
            self.color = color if color else (255, 255, 255)
            self.exclude_weight = exclude_weight

        def to_json(self) -> dict[str, str | list[str] | bool]:  # type: ignore
            """Returns dictionary with layer data.

            Returns:
                dict: Dictionary with layer data."""
            data = {
                "name": self.name,
                "count": self.count,
                "tags": self.tags,
                "width": self.width,
                "color": list(self.color),
                "exclude_weight": self.exclude_weight,
            }

            data = {k: v for k, v in data.items() if v is not None}
            return data  # type: ignore

        @classmethod
        def from_json(cls, data: dict[str, str | list[str] | bool]) -> Texture.Layer:
            """Creates a new instance of the class from dictionary.

            Args:
                data (dict[str, str | list[str] | bool]): Dictionary with layer data.

            Returns:
                Layer: New instance of the class.
            """
            return cls(**data)  # type: ignore

        def path(self, weights_directory: str) -> str:
            """Returns path to the first texture of the layer.

            Arguments:
                weights_directory (str): Path to the directory with weights.

            Returns:
                str: Path to the texture.
            """
            idx = "01" if self.count > 0 else ""
            weight_postfix = "_weight" if not self.exclude_weight else ""
            return os.path.join(weights_directory, f"{self.name}{idx}{weight_postfix}.png")

    def preprocess(self) -> None:
        if not os.path.isfile(self.game.texture_schema):
            raise FileNotFoundError(f"Texture layers schema not found: {self.game.texture_schema}")

        try:
            with open(self.game.texture_schema, "r", encoding="utf-8") as f:
                layers_schema = json.load(f)
        except json.JSONDecodeError as e:
            raise ValueError(f"Error loading texture layers schema: {e}") from e

        self.layers = [self.Layer.from_json(layer) for layer in layers_schema]
        self.logger.info("Loaded %s layers.", len(self.layers))

        self._weights_dir = self.game.weights_dir_path(self.map_directory)
        self.logger.debug("Weights directory: %s.", self._weights_dir)
        self.info_save_path = os.path.join(self.map_directory, "generation_info.json")
        self.logger.debug("Generation info save path: %s.", self.info_save_path)

    def process(self):
        self._prepare_weights()
        self._read_parameters()
        self.draw()
        self.info_sequence()

    # pylint: disable=W0201
    def _read_parameters(self) -> None:
        """Reads map parameters from OSM data, such as:
        - minimum and maximum coordinates in UTM format
        - map dimensions in meters
        - map coefficients (meters per pixel)
        """
        north, south, east, west = self.get_bbox(project_utm=True)

        # Parameters of the map in UTM format (meters).
        self.minimum_x = min(west, east)
        self.minimum_y = min(south, north)
        self.maximum_x = max(west, east)
        self.maximum_y = max(south, north)
        self.logger.debug("Map minimum coordinates (XxY): %s x %s.", self.minimum_x, self.minimum_y)
        self.logger.debug("Map maximum coordinates (XxY): %s x %s.", self.maximum_x, self.maximum_y)

        self.height = abs(north - south)
        self.width = abs(east - west)
        self.logger.info("Map dimensions (HxW): %s x %s.", self.height, self.width)

        self.height_coef = self.height / self.map_height
        self.width_coef = self.width / self.map_width
        self.logger.debug("Map coefficients (HxW): %s x %s.", self.height_coef, self.width_coef)

    def info_sequence(self) -> None:
        """Saves generation info to JSON file "generation_info.json".

        Info sequence contains following attributes:
            - coordinates
            - bbox
            - map_height
            - map_width
            - minimum_x
            - minimum_y
            - maximum_x
            - maximum_y
            - height
            - width
            - height_coef
            - width_coef
        """
        useful_attributes = [
            "coordinates",
            "bbox",
            "map_height",
            "map_width",
            "minimum_x",
            "minimum_y",
            "maximum_x",
            "maximum_y",
            "height",
            "width",
            "height_coef",
            "width_coef",
        ]
        info_sequence = {attr: getattr(self, attr, None) for attr in useful_attributes}

        with open(self.info_save_path, "w") as f:  # pylint: disable=W1514
            json.dump(info_sequence, f, indent=4)
        self.logger.info("Generation info saved to %s.", self.info_save_path)

    def _prepare_weights(self):
        self.logger.debug("Starting preparing weights from %s layers.", len(self.layers))

        for layer in self.layers:
            self._generate_weights(layer)
        self.logger.debug("Prepared weights for %s layers.", len(self.layers))

    def _generate_weights(self, layer: Layer) -> None:
        """Generates weight files for textures. Each file is a numpy array of zeros and
            dtype uint8 (0-255).

        Args:
            layer (Layer): Layer with textures and tags.
        """
        size = (self.map_height, self.map_width)
        postfix = "_weight.png" if not layer.exclude_weight else ".png"
        if layer.count == 0:
            filepaths = [os.path.join(self._weights_dir, layer.name + postfix)]
        else:
            filepaths = [
                os.path.join(self._weights_dir, layer.name + str(i).zfill(2) + postfix)
                for i in range(1, layer.count + 1)
            ]

        for filepath in filepaths:
            img = np.zeros(size, dtype=np.uint8)
            cv2.imwrite(filepath, img)  # pylint: disable=no-member

    @property
    def layers(self) -> list[Layer]:
        """Returns list of layers with textures and tags from textures.json.

        Returns:
            list[Layer]: List of layers.
        """
        return self._layers

    @layers.setter
    def layers(self, layers: list[Layer]) -> None:
        """Sets list of layers with textures and tags.

        Args:
            layers (list[Layer]): List of layers.
        """
        self._layers = layers

    # pylint: disable=no-member
    def draw(self) -> None:
        """Iterates over layers and fills them with polygons from OSM data."""
        for layer in self.layers:
            if not layer.tags:
                self.logger.debug("Layer %s has no tags, there's nothing to draw.", layer.name)
                continue
            layer_path = layer.path(self._weights_dir)
            self.logger.debug("Drawing layer %s.", layer_path)

            img = cv2.imread(layer_path, cv2.IMREAD_UNCHANGED)
            for polygon in self.polygons(layer.tags, layer.width):  # type: ignore
                cv2.fillPoly(img, [polygon], color=255)  # type: ignore
            cv2.imwrite(layer_path, img)
            self.logger.debug("Texture %s saved.", layer_path)

    def get_relative_x(self, x: float) -> int:
        """Converts UTM X coordinate to relative X coordinate in map image.

        Args:
            x (float): UTM X coordinate.

        Returns:
            int: Relative X coordinate in map image.
        """
        raw_x = x - self.minimum_x
        return int(raw_x * self.height_coef)

    def get_relative_y(self, y: float) -> int:
        """Converts UTM Y coordinate to relative Y coordinate in map image.

        Args:
            y (float): UTM Y coordinate.

        Returns:
            int: Relative Y coordinate in map image.
        """
        raw_y = y - self.minimum_y
        return self.height - int(raw_y * self.width_coef)

    # pylint: disable=W0613
    def _to_np(self, geometry: shapely.geometry.polygon.Polygon, *args) -> np.ndarray:
        """Converts Polygon geometry to numpy array of polygon points.

        Args:
            geometry (shapely.geometry.polygon.Polygon): Polygon geometry.
            *args: Additional arguments:
                - width (int | None): Width of the polygon in meters.

        Returns:
            np.ndarray: Numpy array of polygon points.
        """
        xs, ys = geometry.exterior.coords.xy
        xs = [int(self.get_relative_x(x)) for x in xs.tolist()]
        ys = [int(self.get_relative_y(y)) for y in ys.tolist()]
        pairs = list(zip(xs, ys))
        return np.array(pairs, dtype=np.int32).reshape((-1, 1, 2))

    def _to_polygon(self, obj: pd.core.series.Series, width: int | None) -> np.ndarray | None:
        """Converts OSM object to numpy array of polygon points.

        Args:
            obj (pd.core.series.Series): OSM object.
            width (int | None): Width of the polygon in meters.

        Returns:
            np.ndarray | None: Numpy array of polygon points.
        """
        geometry = obj["geometry"]
        geometry_type = geometry.geom_type
        converter = self._converters(geometry_type)
        if not converter:
            self.logger.warning("Geometry type %s not supported.", geometry_type)
            return None
        return converter(geometry, width)

    def _sequence(
        self,
        geometry: shapely.geometry.linestring.LineString | shapely.geometry.point.Point,
        width: int | None,
    ) -> np.ndarray:
        """Converts LineString or Point geometry to numpy array of polygon points.

        Args:
            geometry (shapely.geometry.linestring.LineString | shapely.geometry.point.Point):
                LineString or Point geometry.
            width (int | None): Width of the polygon in meters.

        Returns:
            np.ndarray: Numpy array of polygon points.
        """
        polygon = geometry.buffer(width)
        return self._to_np(polygon)

    def _converters(
        self, geom_type: str
    ) -> Optional[Callable[[BaseGeometry, Optional[int]], np.ndarray]]:
        """Returns a converter function for a given geometry type.

        Args:
            geom_type (str): Geometry type.

        Returns:
            Callable[[shapely.geometry, int | None], np.ndarray]: Converter function.
        """
        converters = {"Polygon": self._to_np, "LineString": self._sequence, "Point": self._sequence}
        return converters.get(geom_type)  # type: ignore

    def polygons(
        self, tags: dict[str, str | list[str] | bool], width: int | None
    ) -> Generator[np.ndarray, None, None]:
        """Generator which yields numpy arrays of polygons from OSM data.

        Args:
            tags (dict[str, str | list[str]]): Dictionary of tags to search for.
            width (int | None): Width of the polygon in meters (only for LineString).

        Yields:
            Generator[np.ndarray, None, None]: Numpy array of polygon points.
        """
        try:
            with warnings.catch_warnings():
                warnings.simplefilter("ignore", DeprecationWarning)
                objects = ox.features_from_bbox(bbox=self.bbox, tags=tags)
        except Exception as e:  # pylint: disable=W0718
            self.logger.warning("Error fetching objects for tags: %s.", tags)
            self.logger.warning(e)
            return
        objects_utm = ox.project_gdf(objects, to_latlong=False)
        self.logger.debug("Fetched %s elements for tags: %s.", len(objects_utm), tags)

        for _, obj in objects_utm.iterrows():
            polygon = self._to_polygon(obj, width)
            if polygon is None:
                continue
            yield polygon

    def previews(self) -> list[str]:
        """Invokes methods to generate previews. Returns list of paths to previews.

        Returns:
            list[str]: List of paths to previews.
        """
        preview_paths = []
        preview_paths.append(self._osm_preview())
        return preview_paths

    # pylint: disable=no-member
    def _osm_preview(self) -> str:
        """Merges layers into one image and saves it into the png file.

        Returns:
            str: Path to the preview.
        """
        scaling_factor = min(
            PREVIEW_MAXIMUM_SIZE / self.map_width, PREVIEW_MAXIMUM_SIZE / self.map_height
        )

        preview_size = (
            int(self.map_width * scaling_factor),
            int(self.map_height * scaling_factor),
        )
        self.logger.debug(
            "Scaling factor: %s. Preview size: %s.",
            scaling_factor,
            preview_size,
        )

<<<<<<< HEAD
        images = []
        for layer in self.layers:
            self.logger.debug(
                "Reading layer %s from %s.", layer.name, layer.path(self._weights_dir)
=======
        images = [
            cv2.resize(
                cv2.imread(layer.path(self._weights_dir), cv2.IMREAD_UNCHANGED), preview_size
>>>>>>> d8b8058e
            )
            images.append(
                cv2.resize(
                    cv2.imread(layer.path(self._weights_dir), cv2.IMREAD_UNCHANGED), preview_size
                )
            )

        # images = [
        #     cv2.resize(
        #         cv2.imread(layer.path(self._weights_dir), cv2.IMREAD_UNCHANGED), preview_size
        #     )
        #     for layer in self.layers
        # ]
        colors = [layer.color for layer in self.layers]
        color_images = []
        for img, color in zip(images, colors):
            color_img = np.zeros((img.shape[0], img.shape[1], 3), dtype=np.uint8)
            color_img[img > 0] = color
            color_images.append(color_img)
        merged = np.sum(color_images, axis=0, dtype=np.uint8)
        self.logger.debug(
            "Merged layers into one image. Shape: %s, dtype: %s.",
            merged.shape,
            merged.dtype,
        )
        preview_path = os.path.join(self.map_directory, "preview_osm.png")
        cv2.imwrite(preview_path, merged)  # pylint: disable=no-member
        self.logger.info("Preview saved to %s.", preview_path)
        return preview_path<|MERGE_RESOLUTION|>--- conflicted
+++ resolved
@@ -407,29 +407,12 @@
             preview_size,
         )
 
-<<<<<<< HEAD
-        images = []
-        for layer in self.layers:
-            self.logger.debug(
-                "Reading layer %s from %s.", layer.name, layer.path(self._weights_dir)
-=======
         images = [
             cv2.resize(
                 cv2.imread(layer.path(self._weights_dir), cv2.IMREAD_UNCHANGED), preview_size
->>>>>>> d8b8058e
             )
-            images.append(
-                cv2.resize(
-                    cv2.imread(layer.path(self._weights_dir), cv2.IMREAD_UNCHANGED), preview_size
-                )
-            )
-
-        # images = [
-        #     cv2.resize(
-        #         cv2.imread(layer.path(self._weights_dir), cv2.IMREAD_UNCHANGED), preview_size
-        #     )
-        #     for layer in self.layers
-        # ]
+            for layer in self.layers
+        ]
         colors = [layer.color for layer in self.layers]
         color_images = []
         for img, color in zip(images, colors):
