"""This module contains provider of Shuttle Radar Topography Mission (SRTM) 30m data."""

# Author: https://github.com/iwatkot

import gzip
import math
import os
import shutil

import requests

<<<<<<< HEAD
from maps4fs.generator.dtm.dtm import DTMProvider, DTMProviderSettings


class SRTM30ProviderSettings(DTMProviderSettings):
    """Settings for SRTM 30m provider."""
=======
from maps4fs.generator.dtm.dtm import DTMProvider
>>>>>>> d28bab98


class SRTM30Provider(DTMProvider):
    """Provider of Shuttle Radar Topography Mission (SRTM) 30m data."""

    _code = "srtm30"
    _name = "SRTM 30 m"
    _region = "Global"
    _icon = "🌎"
    _resolution = 30.0

    _extents_identifier = "SRTM"

    _url = "https://elevation-tiles-prod.s3.amazonaws.com/skadi/{latitude_band}/{tile_name}.hgt.gz"

    _author = "[iwatkot](https://github.com/iwatkot)"

    _instructions = "ℹ️ Recommended settings:  \nDEM Settings -> Blur Radius: **35**"

    def __init__(self, *args, **kwargs):
        super().__init__(*args, **kwargs)
        self.hgt_directory = os.path.join(self._tile_directory, "hgt")
        self.gz_directory = os.path.join(self._tile_directory, "gz")
        os.makedirs(self.hgt_directory, exist_ok=True)
        os.makedirs(self.gz_directory, exist_ok=True)
        self.data_info: dict[str, int | str | float] | None = None  # type: ignore

    def download_tiles(self):
        """Download SRTM tiles."""
        north, south, east, west = self.get_bbox()

        tiles = []
        # Look at each corner of the bbox in case the bbox spans across multiple tiles
        for pair in [(north, east), (south, west), (south, east), (north, west)]:
            tile_parameters = self.get_tile_parameters(*pair)
            tile_name = tile_parameters["tile_name"]
            decompressed_tile_path = os.path.join(self.hgt_directory, f"{tile_name}.hgt")

            if not os.path.isfile(decompressed_tile_path):
                compressed_tile_path = os.path.join(self.gz_directory, f"{tile_name}.hgt.gz")
                if not self.get_or_download_tile(compressed_tile_path, **tile_parameters):
                    raise FileNotFoundError(f"Tile {tile_name} not found.")

                with gzip.open(compressed_tile_path, "rb") as f_in:
                    with open(decompressed_tile_path, "wb") as f_out:
                        shutil.copyfileobj(f_in, f_out)
            tiles.append(decompressed_tile_path)

        return list(set(tiles))

    # region provider specific helpers
    def download_tile(self, output_path: str, **kwargs) -> bool:
        """Download a tile from the provider.

        Arguments:
            output_path (str): Path to save the downloaded tile.

        Returns:
            bool: True if the tile was downloaded successfully, False otherwise.
        """
        url = self.formatted_url(**kwargs)
        response = requests.get(url, stream=True, timeout=10)
        if response.status_code == 200:
            with open(output_path, "wb") as file:
                for chunk in response.iter_content(chunk_size=1024):
                    file.write(chunk)
            return True
        return False

    def get_or_download_tile(self, output_path: str, **kwargs) -> str | None:
        """Get or download a tile from the provider.

        Arguments:
            output_path (str): Path to save the downloaded tile.

        Returns:
            str: Path to the downloaded tile or None if the tile not exists and was
                not downloaded.
        """
        if not os.path.exists(output_path):
            if not self.download_tile(output_path, **kwargs):
                return None
        return output_path

    def get_tile_parameters(self, *args) -> dict[str, str]:
        """Returns latitude band and tile name for SRTM tile from coordinates.

        Arguments:
            lat (float): Latitude.
            lon (float): Longitude.

        Returns:
            dict: Tile parameters.
        """
        lat, lon = args

        tile_latitude = math.floor(lat)
        tile_longitude = math.floor(lon)

        latitude_band = f"N{abs(tile_latitude):02d}" if lat >= 0 else f"S{abs(tile_latitude):02d}"
        if lon < 0:
            tile_name = f"{latitude_band}W{abs(tile_longitude):03d}"
        else:
            tile_name = f"{latitude_band}E{abs(tile_longitude):03d}"

        self.logger.debug(
            "Detected tile name: %s for coordinates: lat %s, lon %s.", tile_name, lat, lon
        )
        return {"latitude_band": latitude_band, "tile_name": tile_name}

    # endregion<|MERGE_RESOLUTION|>--- conflicted
+++ resolved
@@ -9,15 +9,7 @@
 
 import requests
 
-<<<<<<< HEAD
-from maps4fs.generator.dtm.dtm import DTMProvider, DTMProviderSettings
-
-
-class SRTM30ProviderSettings(DTMProviderSettings):
-    """Settings for SRTM 30m provider."""
-=======
 from maps4fs.generator.dtm.dtm import DTMProvider
->>>>>>> d28bab98
 
 
 class SRTM30Provider(DTMProvider):
