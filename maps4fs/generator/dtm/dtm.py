"""This module contains the DTMProvider class and its subclasses. DTMProvider class is used to
define different providers of digital terrain models (DTM) data. Each provider has its own URL
and specific settings for downloading and processing the data."""

from __future__ import annotations

import os
from abc import ABC, abstractmethod
from typing import TYPE_CHECKING, Type
from zipfile import ZipFile

import geopandas
from geopandas import GeoDataFrame
import numpy as np
import osmnx as ox
import rasterio
import requests
from pydantic import BaseModel
from rasterio.enums import Resampling
from rasterio.merge import merge
from rasterio.warp import calculate_default_transform, reproject
import shapely
from tqdm import tqdm

from maps4fs.logger import Logger

if TYPE_CHECKING:
    from maps4fs.generator.map import Map


class DTMProviderSettings(BaseModel):
    """Base class for DTM provider settings models."""


class DTMProvider(ABC):
    """Base class for DTM providers."""

    _code: str | None = None
    _name: str | None = None
    _region: str | None = None
    _icon: str | None = None
    _resolution: float | str | None = None

    _url: str | None = None

    _author: str | None = None
    _contributors: str | None = None
    _is_community: bool = False
    _is_base: bool = False
    _settings: Type[DTMProviderSettings] | None = DTMProviderSettings

    _extents: list[tuple[float, float, float, float]] | None = None
    """Name of the entry in the shapes dataset that corresponds to the provider."""
    _extents_identifier: str | None = None

    _instructions: str | None = None

    _base_instructions = None

    def __init__(
        self,
        coordinates: tuple[float, float],
        user_settings: DTMProviderSettings | None,
        size: int,
        directory: str,
        logger: Logger,
        map: Map,
    ):
        self._coordinates = coordinates
        self._user_settings = user_settings
        self._size = size

        if not self._code:
            raise ValueError("Provider code must be defined.")
        self._tile_directory = os.path.join(directory, self._code)
        os.makedirs(self._tile_directory, exist_ok=True)

        self.logger = logger
        self.map = map

        self._data_info: dict[str, int | str | float] | None = None

    @classmethod
    def name(cls) -> str | None:
        """Name of the provider.

        Returns:
            str: Provider name.
        """
        return cls._name

    @classmethod
    def code(cls) -> str | None:
        """Code of the provider.

        Returns:
            str: Provider code.
        """
        return cls._code

    @property
    def data_info(self) -> dict[str, int | str | float] | None:
        """Information about the DTM data.

        Returns:
            dict[str, int | str | float] | None: Information about the DTM data.
        """
        return self._data_info

    @data_info.setter
    def data_info(self, value: dict[str, int | str | float] | None) -> None:
        """Set information about the DTM data.

        Arguments:
            value (dict[str, int | str | float] | None): Information about the DTM data.
        """
        self._data_info = value

    @property
    def coordinates(self) -> tuple[float, float]:
        """Coordinates of the center point of the DTM data.

        Returns:
            tuple[float, float]: Coordinates of the center point of the DTM data.
        """
        return self._coordinates

    @property
    def size(self) -> int:
        """Size of the DTM data in meters.

        Returns:
            int: Size of the DTM data.
        """
        return self._size

    @property
    def url(self) -> str | None:
        """URL of the provider.

        Returns:
            str: URL of the provider or None if not defined.
        """
        return self._url

    def formatted_url(self, **kwargs) -> str:
        """Formatted URL of the provider.

        Arguments:
            **kwargs: Keyword arguments to format the URL.

        Returns:
            str: Formatted URL of the provider.
        """
        if not self.url:
            raise ValueError("URL must be defined.")
        return self.url.format(**kwargs)

    @classmethod
    def author(cls) -> str | None:
        """Author of the provider.

        Returns:
            str: Author of the provider.
        """
        return cls._author

    @classmethod
    def contributors(cls) -> str | None:
        """Contributors of the provider.

        Returns:
            str: Contributors of the provider.
        """
        return cls._contributors

    @classmethod
    def is_base(cls) -> bool:
        """Is the provider a base provider.

        Returns:
            bool: True if the provider is a base provider, False otherwise.
        """
        return cls._is_base

    @classmethod
    def is_community(cls) -> bool:
        """Is the provider a community-driven project.

        Returns:
            bool: True if the provider is a community-driven project, False otherwise.
        """
        return cls._is_community

    @classmethod
    def settings(cls) -> Type[DTMProviderSettings] | None:
        """Settings model of the provider.

        Returns:
            Type[DTMProviderSettings]: Settings model of the provider.
        """
        return cls._settings

    @classmethod
    def instructions(cls) -> str | None:
        """Instructions for using the provider.

        Returns:
            str: Instructions for using the provider.
        """
        return cls._instructions

    @classmethod
    def base_instructions(cls) -> str | None:
        """Instructions for using any provider.

        Returns:
            str: Instructions for using any provider.
        """
        return cls._base_instructions

    @property
    def user_settings(self) -> DTMProviderSettings | None:
        """User settings of the provider.

        Returns:
            DTMProviderSettings: User settings of the provider.
        """
        return self._user_settings

    @classmethod
    def description(cls) -> str:
        """Description of the provider.

        Returns:
            str: Provider description.
        """
        return f"{cls._icon} {cls._region} [{cls._resolution} m/px] {cls._name}"

    @classmethod
    def get_provider_by_code(cls, code: str) -> Type[DTMProvider] | None:
        """Get a provider by its code.

        Arguments:
            code (str): Provider code.

        Returns:
            DTMProvider: Provider class or None if not found.
        """
        for provider in cls.__subclasses__():
            if provider.code() == code:
                return provider
        return None

    @classmethod
    def get_valid_provider_descriptions(
        cls, lat_lon: tuple[float, float], size: int
    ) -> dict[str, str]:
        """Get descriptions of all providers, where keys are provider codes and
        values are provider descriptions.

        Returns:
            dict: Provider descriptions.
        """
<<<<<<< HEAD

        df = geopandas.read_file(os.path.join(os.getcwd(), "maps4fs/generator/dtm/extents.shz"))

        providers = {}
        for provider in cls.__subclasses__():
            # pylint: disable=W0212
            if not provider._is_base and provider.inside_bounding_box(df, lat_lon, size):
                providers[provider._code] = provider.description()  # pylint: disable=W0212
        return providers  # type: ignore
=======
        providers: dict[str, str] = {}
        for provider in cls.__subclasses__():
            if not provider.is_base() and provider.inside_bounding_box(lat_lon):
                code = provider.code()
                if code is not None:
                    providers[code] = provider.description()
        return providers
>>>>>>> d28bab98

    @classmethod
    def inside_bounding_box(
        cls, extents: GeoDataFrame, lat_lon: tuple[float, float], size: int
    ) -> bool:
        """Check if the coordinates are inside the bounding box of the provider.

        Returns:
            bool: True if the coordinates are inside the bounding box, False otherwise.
        """
        lat, lon = lat_lon
        bbox = ox.utils_geo.bbox_from_point((lat, lon), dist=size // 2, project_utm=False)
        box = shapely.geometry.box(*bbox)

        provider_extents = extents[extents["name"] == cls._extents_identifier]

        if provider_extents.empty:
            if cls._extents is not None:
                for extent in cls._extents:
                    north, south, east, west = extent
                    geom = shapely.geometry.box(west, south, east, north)
                    if geom.contains_properly(box):
                        return True
                return False
            return True

        geom = provider_extents["geometry"]
        is_inside = geom.contains_properly(box).any()
        return is_inside

    @abstractmethod
    def download_tiles(self) -> list[str]:
        """Download tiles from the provider.

        Returns:
            list: List of paths to the downloaded tiles.
        """
        raise NotImplementedError

    def get_numpy(self) -> np.ndarray:
        """Get numpy array of the tile.
        Resulting array must be 16 bit (signed or unsigned) integer and it should be already
        windowed to the bounding box of ROI. It also must have only one channel.

        Returns:
            np.ndarray: Numpy array of the tile.
        """
        # download tiles using DTM provider implementation
        tiles = self.download_tiles()
        self.logger.debug(f"Downloaded {len(tiles)} DEM tiles")

        # merge tiles if necessary
        if len(tiles) > 1:
            self.logger.debug("Multiple tiles downloaded. Merging tiles")
            tile, _ = self.merge_geotiff(tiles)
        else:
            tile = tiles[0]

        # determine CRS of the resulting tile and reproject if necessary
        with rasterio.open(tile) as src:
            crs = src.crs
        if crs != "EPSG:4326":
            self.logger.debug(f"Reprojecting GeoTIFF from {crs} to EPSG:4326...")
            tile = self.reproject_geotiff(tile)

        # extract region of interest from the tile
        data = self.extract_roi(tile)

        return data

    def info_sequence(self) -> dict[str, int | str | float] | None:
        """Returns the information sequence for the component. Must be implemented in the child
        class. If the component does not have an information sequence, an empty dictionary must be
        returned.

        Returns:
            dict[str, int | str | float] | None: Information sequence for the component.
        """
        return self.data_info

    # region helpers
    def get_bbox(self) -> tuple[float, float, float, float]:
        """Get bounding box of the tile based on the center point and size.

        Returns:
            tuple: Bounding box of the tile (north, south, east, west).
        """
        west, south, east, north = ox.utils_geo.bbox_from_point(  # type: ignore
            self.coordinates, dist=self.size // 2, project_utm=False
        )
        bbox = float(north), float(south), float(east), float(west)

        return bbox

    def download_tif_files(self, urls: list[str], output_path: str) -> list[str]:
        """Download GeoTIFF files from the given URLs.

        Arguments:
            urls (list): List of URLs to download GeoTIFF files from.
            output_path (str): Path to save the downloaded GeoTIFF files.

        Returns:
            list: List of paths to the downloaded GeoTIFF files.
        """
        tif_files: list[str] = []

        existing_file_urls = [
            f for f in urls if os.path.exists(os.path.join(output_path, os.path.basename(f)))
        ]

        for url in existing_file_urls:
            self.logger.debug("File already exists: %s", os.path.basename(url))
            file_name = os.path.basename(url)
            file_path = os.path.join(output_path, file_name)
            if file_name.endswith(".zip"):
                file_path = self.unzip_img_from_tif(file_name, output_path)
            tif_files.append(file_path)

        for url in tqdm(
            (u for u in urls if u not in existing_file_urls),
            desc="Downloading tiles",
            unit="tile",
            initial=len(tif_files),
            total=len(urls),
            disable=self.map.is_public,
        ):
            try:
                file_name = os.path.basename(url)
                file_path = os.path.join(output_path, file_name)
                self.logger.debug("Retrieving TIFF: %s", file_name)

                # Send a GET request to the file URL
                response = requests.get(url, stream=True, timeout=60)
                response.raise_for_status()  # Raise an error for HTTP status codes 4xx/5xx

                # Write the content of the response to the file
                with open(file_path, "wb") as file:
                    for chunk in response.iter_content(chunk_size=8192):
                        file.write(chunk)

                self.logger.debug("File downloaded successfully: %s", file_path)

                if file_name.endswith(".zip"):
                    file_path = self.unzip_img_from_tif(file_name, output_path)

                tif_files.append(file_path)
            except requests.exceptions.RequestException as e:
                self.logger.error("Failed to download file: %s", e)
        return tif_files

    def unzip_img_from_tif(self, file_name: str, output_path: str) -> str:
        """Unpacks the .img file from the zip file.

        Arguments:
            file_name (str): Name of the file to unzip.
            output_path (str): Path to the output directory.

        Returns:
            str: Path to the unzipped file.
        """
        file_path = os.path.join(output_path, file_name)
        img_file_name = file_name.replace(".zip", ".img")
        img_file_path = os.path.join(output_path, img_file_name)
        if not os.path.exists(img_file_path):
            with ZipFile(file_path, "r") as f_in:
                f_in.extract(img_file_name, output_path)
            self.logger.debug("Unzipped file %s to %s", file_name, img_file_name)
        else:
            self.logger.debug("File already exists: %s", img_file_name)
        return img_file_path

    def reproject_geotiff(self, input_tiff: str) -> str:
        """Reproject a GeoTIFF file to a new coordinate reference system (CRS).

        Arguments:
            input_tiff (str): Path to the input GeoTIFF file.

        Returns:
            str: Path to the reprojected GeoTIFF file.
        """
        output_tiff = os.path.join(self._tile_directory, "reprojected.tif")

        # Open the source GeoTIFF
        self.logger.debug("Reprojecting GeoTIFF to EPSG:4326 CRS...")
        with rasterio.open(input_tiff) as src:
            # Get the transform, width, and height of the target CRS
            transform, width, height = calculate_default_transform(
                src.crs, "EPSG:4326", src.width, src.height, *src.bounds
            )

            # Update the metadata for the target GeoTIFF
            kwargs = src.meta.copy()
            kwargs.update(
                {
                    "crs": "EPSG:4326",
                    "transform": transform,
                    "width": width,
                    "height": height,
                    "nodata": None,
                }
            )

            # Open the destination GeoTIFF file and reproject
            with rasterio.open(output_tiff, "w", **kwargs) as dst:
                for i in range(1, src.count + 1):  # Iterate over all raster bands
                    reproject(
                        source=rasterio.band(src, i),
                        destination=rasterio.band(dst, i),
                        src_transform=src.transform,
                        src_crs=src.crs,
                        dst_transform=transform,
                        dst_crs="EPSG:4326",
                        resampling=Resampling.average,  # Choose resampling method
                    )

        self.logger.debug("Reprojected GeoTIFF saved to %s", output_tiff)
        return output_tiff

    def merge_geotiff(self, input_files: list[str]) -> tuple[str, str]:
        """Merge multiple GeoTIFF files into a single GeoTIFF file.

        Arguments:
            input_files (list): List of input GeoTIFF files to merge.
        """
        output_file = os.path.join(self._tile_directory, "merged.tif")
        # Open all input GeoTIFF files as datasets
        self.logger.debug("Merging tiff files...")
        datasets = [rasterio.open(file) for file in input_files]

        # Merge datasets
        crs = datasets[0].crs
        mosaic, out_transform = merge(datasets, nodata=0)

        # Get metadata from the first file and update it for the output
        out_meta = datasets[0].meta.copy()
        out_meta.update(
            {
                "driver": "GTiff",
                "height": mosaic.shape[1],
                "width": mosaic.shape[2],
                "transform": out_transform,
                "count": mosaic.shape[0],  # Number of bands
            }
        )

        # Write merged GeoTIFF to the output file
        with rasterio.open(output_file, "w", **out_meta) as dest:
            dest.write(mosaic)

        self.logger.debug("GeoTIFF images merged successfully into %s", output_file)
        return output_file, crs

    def extract_roi(self, tile_path: str) -> np.ndarray:
        """Extract region of interest (ROI) from the GeoTIFF file.

        Arguments:
            tile_path (str): Path to the GeoTIFF file.

        Raises:
            ValueError: If the tile does not contain any data.

        Returns:
            np.ndarray: Numpy array of the ROI.
        """
        north, south, east, west = self.get_bbox()
        with rasterio.open(tile_path) as src:
            self.logger.debug("Opened tile, shape: %s, dtype: %s.", src.shape, src.dtypes[0])
            window = rasterio.windows.from_bounds(west, south, east, north, src.transform)
            self.logger.debug(
                "Window parameters. Column offset: %s, row offset: %s, width: %s, height: %s.",
                window.col_off,
                window.row_off,
                window.width,
                window.height,
            )
            data = src.read(1, window=window, masked=True)
        if not data.size > 0:
            raise ValueError("No data in the tile.")

        return data

    # endregion<|MERGE_RESOLUTION|>--- conflicted
+++ resolved
@@ -262,7 +262,6 @@
         Returns:
             dict: Provider descriptions.
         """
-<<<<<<< HEAD
 
         df = geopandas.read_file(os.path.join(os.getcwd(), "maps4fs/generator/dtm/extents.shz"))
 
@@ -272,15 +271,6 @@
             if not provider._is_base and provider.inside_bounding_box(df, lat_lon, size):
                 providers[provider._code] = provider.description()  # pylint: disable=W0212
         return providers  # type: ignore
-=======
-        providers: dict[str, str] = {}
-        for provider in cls.__subclasses__():
-            if not provider.is_base() and provider.inside_bounding_box(lat_lon):
-                code = provider.code()
-                if code is not None:
-                    providers[code] = provider.description()
-        return providers
->>>>>>> d28bab98
 
     @classmethod
     def inside_bounding_box(
