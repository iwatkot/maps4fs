[build-system]
requires = ["setuptools>=42", "wheel"]
build-backend = "setuptools.build_meta"

[project]
name = "maps4fs"
<<<<<<< HEAD
version = "0.7.3"
=======
version = "0.7.4"
>>>>>>> d8b8058e
description = "Generate map templates for Farming Simulator from real places."
authors = [{name = "iwatkot", email = "iwatkot@gmail.com"}]
license = {text = "MIT License"}
readme = "README.md"
keywords = ["farmingsimulator", "fs", "farmingsimulator22", "farmingsimulator25", "fs22", "fs25"]
classifiers = [
    "Programming Language :: Python :: 3.11",
    "Programming Language :: Python :: 3.12",
    "License :: OSI Approved :: MIT License",
    "Operating System :: OS Independent",
]
dependencies = [
    "opencv-python",
    "osmnx<2.0.0",
    "rasterio",
    "tqdm",
]

[project.urls]
Homepage = "https://github.com/iwatkot/maps4fs"
Repository = "https://github.com/iwatkot/maps4fs"

[tool.setuptools.packages.find]
where = ["."]
include = ["maps4fs*"]
exclude = ["dev*", "bot*", "*data", "*docker", "*webui"]<|MERGE_RESOLUTION|>--- conflicted
+++ resolved
@@ -4,11 +4,7 @@
 
 [project]
 name = "maps4fs"
-<<<<<<< HEAD
-version = "0.7.3"
-=======
-version = "0.7.4"
->>>>>>> d8b8058e
+version = "0.7.5"
 description = "Generate map templates for Farming Simulator from real places."
 authors = [{name = "iwatkot", email = "iwatkot@gmail.com"}]
 license = {text = "MIT License"}
