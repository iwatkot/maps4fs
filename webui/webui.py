--- conflicted
+++ resolved
@@ -38,12 +38,9 @@
     def __init__(self):
         self.download_path = None
         self.logger = mfs.Logger(__name__, level="DEBUG", to_file=False)
-<<<<<<< HEAD
+
         self.community = config.is_on_community_server()
         self.logger.info("The application launched on the community server: %s", self.community)
-=======
-        config.print_all_env_vars(self.logger)
->>>>>>> 6b04f208
 
         st.set_page_config(page_title="Maps4FS", page_icon="🚜", layout="wide")
         st.title("Maps4FS")
